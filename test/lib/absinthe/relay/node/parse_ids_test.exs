--- conflicted
+++ resolved
@@ -192,18 +192,9 @@
   @foo1_id Base.encode64("Foo:1")
   @foo2_id Base.encode64("Foo:2")
 
-<<<<<<< HEAD
-  test "parses one id correctly" do
-    result =
-      """
-      {
-        foo(fooId: "#{@foo1_id}") {
-          id
-          name
-=======
-  context "parses one id" do
-
-    it "succeeds with a non-null value" do
+  describe "parses one id" do
+
+    test "succeeds with a non-null value" do
       result =
         """
         {
@@ -211,14 +202,13 @@
             id
             name
           }
->>>>>>> 122ce7b9
         }
         """
         |> Absinthe.run(Schema)
       assert {:ok, %{data: %{"foo" => %{"name" => "Foo 1", "id" => @foo1_id}}}} == result
     end
 
-    it "succeeds with a null value" do
+    test "succeeds with a null value" do
       result =
         """
         {
@@ -234,31 +224,13 @@
 
   end
 
-<<<<<<< HEAD
-  test "parses a list of ids correctly" do
-    result =
-      """
-      {
-        foos(fooIds: ["#{@foo1_id}", "#{@foo2_id}"]) { id name }
-      }
-      """
-      |> Absinthe.run(Schema)
-    assert {:ok,
-      %{
-        data: %{
-          "foos" => [
-            %{"name" => "Foo 1", "id" => @foo1_id},
-            %{"name" => "Foo 2", "id" => @foo2_id}
-          ]
-=======
-  context "parses a list of ids" do
-
-    it "succeeds with a non-null value" do
+  describe "parses a list of ids" do
+
+    test "succeeds with a non-null value" do
       result =
         """
         {
           foos(fooIds: ["#{@foo1_id}", "#{@foo2_id}"]) { id name }
->>>>>>> 122ce7b9
         }
         """
         |> Absinthe.run(Schema)
@@ -274,7 +246,7 @@
       } == result
     end
 
-    it "succeeds with a null value" do
+    test "succeeds with a null value" do
       result =
         """
         {
@@ -296,41 +268,8 @@
 
   end
 
-<<<<<<< HEAD
-  test "parses an id into one of multiple node types" do
-    result =
-      """
-      {
-        foo(foobarId: "#{@foo1_id}") { id name }
-      }
-      """
-      |> Absinthe.run(Schema)
-    assert {:ok, %{data: %{"foo" => %{"name" => "Foo 1", "id" => @foo1_id}}}} == result
-  end
-
-  @tag :focus
-  test "parses nested ids" do
-    encoded_parent_id = Base.encode64("Parent:1")
-    encoded_child1_id = Base.encode64("Child:1")
-    encoded_child2_id = Base.encode64("Child:1")
-    result =
-      """
-      mutation Foobar {
-        updateParent(input: {
-          clientMutationId: "abc",
-          parent: {
-            id: "#{encoded_parent_id}",
-            children: [{ id: "#{encoded_child1_id}"}, {id: "#{encoded_child2_id}"}],
-            child: { id: "#{encoded_child2_id}"}
-          }
-        }) {
-          parent {
-            id
-            children { id }
-            child { id }
-=======
-  context "parsing an id into one of multiple node types" do
-    it "parses an non-null id into one of multiple node types" do
+  describe "parsing an id into one of multiple node types" do
+    test "parses an non-null id into one of multiple node types" do
       result =
         """
         {
@@ -340,7 +279,7 @@
         |> Absinthe.run(Schema)
       assert {:ok, %{data: %{"foo" => %{"name" => "Foo 1", "id" => @foo1_id}}}} == result
     end
-    it "parses null" do
+    test "parses null" do
       result =
         """
         {
@@ -352,8 +291,8 @@
     end
   end
 
-  context "parsing nested ids" do
-    it "works with non-null values" do
+  describe "parsing nested ids" do
+    test "works with non-null values" do
       encoded_parent_id = Base.encode64("Parent:1")
       encoded_child1_id = Base.encode64("Child:1")
       encoded_child2_id = Base.encode64("Child:1")
@@ -373,7 +312,6 @@
               children { id }
               child { id }
               }
->>>>>>> 122ce7b9
             }
         }
         """
@@ -390,7 +328,7 @@
       }
       assert {:ok, %{data: %{"updateParent" => expected_parent_data}}} == result
     end
-    it "works with null leaf values" do
+    test "works with null leaf values" do
       encoded_parent_id = Base.encode64("Parent:1")
       encoded_child1_id = Base.encode64("Child:1")
       result =
@@ -451,7 +389,7 @@
       data: %{"updateParent" => nil},
       errors: [%{
         locations: [%{column: 0, line: 2}],
-        message: ~s<In field "updateParent": In argument "input": In field "parent": In field "child": In field "id": Expected node type in ["Child"], found "FancyFoo".>
+        message: ~s<In argument "input": In field "parent": In field "child": In field "id": Expected node type in ["Child"], found "FancyFoo".>
       }]
     } = result
   end
@@ -471,7 +409,7 @@
       :ok, %{
         data: %{},
         errors: [
-          %{message: ~s<In field "foo": In argument "fooId": Expected node type in ["Foo"], found "FancyFoo".>}
+          %{message: ~s<In argument "fooId": Expected node type in ["Foo"], found "FancyFoo".>}
         ]
       }
     } = result

defmodule AbsintheRelay.Mixfile do
  use Mix.Project

  @version "1.4.0-rc.0"

  def project do
    [app: :absinthe_relay,
     version: @version,
     elixir: "~> 1.4",
     elixirc_paths: elixirc_paths(Mix.env),
     build_embedded: Mix.env == :prod,
     start_permanent: Mix.env == :prod,
     package: package(),
     docs: [source_ref: "v#{@version}", main: "Absinthe.Relay"],
     deps: deps()]
  end

  defp package do
    [description: "Relay framework support for Absinthe",
     files: ["lib", "mix.exs", "README*"],
     maintainers: ["Bruce Williams", "Ben Wilson"],
     licenses: ["MIT"],
     links: %{github: "https://github.com/absinthe-graphql/absinthe_relay"}]
  end

  def application do
    [applications: [:logger, :absinthe]]
  end

  # Specifies which paths to compile per environment.
  defp elixirc_paths(:test), do: ["lib", "test/support"]
  defp elixirc_paths(_),     do: ["lib"]

  defp deps do
    [
<<<<<<< HEAD
      {:absinthe, "~> 1.4.0-beta or ~> 1.4.0-rc or ~> 1.4"},
      {:ecto, "~> 1.0 or ~> 2.0", optional: true},
      {:poison, ">= 0.0.0", only: [:dev, :test]},
      {:ex_doc, "~> 0.16", only: :dev},
      {:earmark, "~> 1.1", only: :dev}
=======
      {:absinthe, "~> 1.4.0-rc.0 or ~> 1.4.0"},
      {:ecto, "~> 2.0", optional: true},
      {:poison, ">= 0.0.0", only: [:dev, :test]},
      {:ex_doc, "~> 0.11", only: :dev},
      {:earmark, "~> 1.0", only: :dev},
      {:ex_spec, "~> 1.0.0", only: :test}
>>>>>>> 122ce7b9
    ]
  end

end<|MERGE_RESOLUTION|>--- conflicted
+++ resolved
@@ -33,20 +33,11 @@
 
   defp deps do
     [
-<<<<<<< HEAD
       {:absinthe, "~> 1.4.0-beta or ~> 1.4.0-rc or ~> 1.4"},
       {:ecto, "~> 1.0 or ~> 2.0", optional: true},
       {:poison, ">= 0.0.0", only: [:dev, :test]},
       {:ex_doc, "~> 0.16", only: :dev},
       {:earmark, "~> 1.1", only: :dev}
-=======
-      {:absinthe, "~> 1.4.0-rc.0 or ~> 1.4.0"},
-      {:ecto, "~> 2.0", optional: true},
-      {:poison, ">= 0.0.0", only: [:dev, :test]},
-      {:ex_doc, "~> 0.11", only: :dev},
-      {:earmark, "~> 1.0", only: :dev},
-      {:ex_spec, "~> 1.0.0", only: :test}
->>>>>>> 122ce7b9
     ]
   end
 
